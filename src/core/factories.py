from functools import wraps
from inspect import isfunction, isgeneratorfunction, getmembers
from collections.abc import Iterable
from itertools import chain
from importlib import import_module

import torch
import torch.nn as nn
import torch.utils.data as data

import constants
import utils.metrics as metrics
from utils.misc import R


class _Desc:
    def __init__(self, key):
        self.key = key
    def __get__(self, instance, owner):
        return tuple(getattr(instance[_],self.key) for _ in range(len(instance)))
    def __set__(self, instance, values):
        if not (isinstance(values, Iterable) and len(values)==len(instance)):
            raise TypeError("incorrect type or number of values")
        for i, v in zip(range(len(instance)), values):
            setattr(instance[i], self.key, v)


def _func_deco(func_name):
    def _wrapper(self, *args):
        return tuple(getattr(ins, func_name)(*args) for ins in self)
    return _wrapper


def _generator_deco(func_name):
    def _wrapper(self, *args, **kwargs):
        for ins in self:
            yield from getattr(ins, func_name)(*args, **kwargs)
    return _wrapper


def _mark(func):
    func.__marked__ = True
    return func


def _unmark(func):
    func.__marked__ = False
    return func


# Duck typing
class Duck(tuple):
    __ducktype__ = object
    def __new__(cls, *args):
        if any(not isinstance(a, cls.__ducktype__) for a in args):
            raise TypeError("please check the input type")
        return tuple.__new__(cls, args)


class DuckMeta(type):
    def __new__(cls, name, bases, attrs):
        assert len(bases) == 1
        for k, v in getmembers(bases[0]):
            if k.startswith('__'):
                continue
            if k in attrs and hasattr(attrs[k], '__marked__'):
                if attrs[k].__marked__:
                    continue
            if isgeneratorfunction(v):
                attrs[k] = _generator_deco(k)
            elif isfunction(v):
                attrs[k] = _func_deco(k)
            else:
                attrs[k] = _Desc(k)
        attrs['__ducktype__'] = bases[0]
        return super().__new__(cls, name, (Duck,), attrs)


class DuckModel(nn.Module, metaclass=DuckMeta):
    DELIM = ':'
    @_mark
    def load_state_dict(self, state_dict):
        dicts = [dict() for _ in range(len(self))]
        for k, v in state_dict.items():
            i, *k = k.split(self.DELIM)
            k = self.DELIM.join(k)
            i = int(i)
            dicts[i][k] = v
        for i in range(len(self)):  self[i].load_state_dict(dicts[i])

    @_mark
    def state_dict(self):
        dict_ = dict()
        for i, ins in enumerate(self):
            dict_.update({self.DELIM.join([str(i), key]):val for key, val in ins.state_dict().items()})
        return dict_


class DuckOptimizer(torch.optim.Optimizer, metaclass=DuckMeta):
    DELIM = ':'
    @property
    def param_groups(self):
        return list(chain.from_iterable(ins.param_groups for ins in self))

    @_mark
    def state_dict(self):
        dict_ = dict()
        for i, ins in enumerate(self):
            dict_.update({self.DELIM.join([str(i), key]):val for key, val in ins.state_dict().items()})
        return dict_

    @_mark
    def load_state_dict(self, state_dict):
        dicts = [dict() for _ in range(len(self))]
        for k, v in state_dict.items():
            i, *k = k.split(self.DELIM)
            k = self.DELIM.join(k)
            i = int(i)
            dicts[i][k] = v
        for i in range(len(self)):  self[i].load_state_dict(dicts[i])


class DuckCriterion(nn.Module, metaclass=DuckMeta):
    pass


class DuckDataset(data.Dataset, metaclass=DuckMeta):
    pass


def _import_module(pkg: str, mod: str, rel=False):
    if not rel:
        # Use absolute import
        return import_module('.'.join([pkg, mod]), package=None)
    else:
        return import_module('.'+mod, package=pkg)


def single_model_factory(model_name, C):
    name = model_name.strip().upper()
    if name == 'SIAMUNET_CONC':
        from models.siamunet_conc import SiamUnet_conc
        return SiamUnet_conc(C.num_feats_in, 2)
    elif name == 'SIAMUNET_DIFF':
        from models.siamunet_diff import SiamUnet_diff
        return SiamUnet_diff(C.num_feats_in, 2)
    elif name == 'EF':
        from models.unet import Unet
        return Unet(C.num_feats_in, 2)
    else:
        raise NotImplementedError("{} is not a supported architecture".format(model_name))


def single_optim_factory(optim_name, params, C):
    optim_name = optim_name.strip()
    name = optim_name.upper()
    if name == 'ADAM':
        return torch.optim.Adam(
            params, 
            betas=(0.9, 0.999),
            lr=C.lr,
            weight_decay=C.weight_decay
        )
    elif name == 'SGD':
        return torch.optim.SGD(
            params, 
            lr=C.lr,
            momentum=0.9,
            weight_decay=C.weight_decay
        )
    else:
        raise NotImplementedError("{} is not a supported optimizer type".format(optim_name))


def single_critn_factory(critn_name, C):
    import losses
    critn_name = critn_name.strip()
    try:
        criterion, params = {
            'L1': (nn.L1Loss, ()),
            'MSE': (nn.MSELoss, ()),
            'CE': (nn.CrossEntropyLoss, (torch.Tensor(C.weights),)),
            'NLL': (nn.NLLLoss, (torch.Tensor(C.weights),))
        }[critn_name.upper()]
        return criterion(*params)
    except KeyError:
        raise NotImplementedError("{} is not a supported criterion type".format(critn_name))


def _get_basic_configs(ds_name, C):
    if ds_name == 'OSCD':
        return dict(
            root = constants.IMDB_OSCD
        )
    elif ds_name.startswith('AC'):
        return dict(
            root = constants.IMDB_AirChange
        )
    else:
        return dict()
        

def single_train_ds_factory(ds_name, C):
    from data.augmentation import Compose, Crop, Flip
    ds_name = ds_name.strip()
    module = _import_module('data', ds_name)
    dataset = getattr(module, ds_name+'Dataset')
    configs = dict(
        phase='train', 
        transforms=(Compose(Crop(C.crop_size), Flip()), None, None),
        repeats=C.repeats
    )
<<<<<<< HEAD
    if ds_name == 'OSCD':
        configs.update(
            dict(
                root = constants.IMDB_OSCD
            )
        )
    elif ds_name.startswith('AC'):
        configs.update(
            dict(
                root = constants.IMDB_AIRCHANGE
            )
        )
    elif ds_name == 'Lebedev':
        configs.update(
            dict(
                root = constants.IMDB_LEBEDEV,
                subsets = ('real',)
            )
        )
    else:
        pass
=======
    
    # Update some common configurations
    configs.update(_get_basic_configs(ds_name, C))
>>>>>>> 36e94e06

    # Set phase-specific ones
    pass
    
    dataset_obj = dataset(**configs)
    
    return data.DataLoader(
        dataset_obj,
        batch_size=C.batch_size,
        shuffle=True,
        num_workers=C.num_workers,
        pin_memory=not (C.device == 'cpu'), drop_last=True
    )


def single_val_ds_factory(ds_name, C):
    ds_name = ds_name.strip()
    module = _import_module('data', ds_name)
    dataset = getattr(module, ds_name+'Dataset')
    configs = dict(
        phase='val', 
        transforms=(None, None, None),
        repeats=1
    )
<<<<<<< HEAD
    if ds_name == 'OSCD':
        configs.update(
            dict(
                root = constants.IMDB_OSCD
            )
        )
    elif ds_name.startswith('AC'):
        configs.update(
            dict(
                root = constants.IMDB_AIRCHANGE
            )
        )
    elif ds_name == 'Lebedev':
        configs.update(
            dict(
                root = constants.IMDB_LEBEDEV,
                subsets = ('real',)
            )
        )
    else:
        pass
=======
>>>>>>> 36e94e06

    # Update some common configurations
    configs.update(_get_basic_configs(ds_name, C))

    # Set phase-specific ones
    pass
    
    dataset_obj = dataset(**configs)  

    # Create eval set
    return data.DataLoader(
        dataset_obj,
        batch_size=1,
        shuffle=False,
        num_workers=C.num_workers,
        pin_memory=False, drop_last=False
    )


def _parse_input_names(name_str):
    return name_str.split('+')


def model_factory(model_names, C):
    name_list = _parse_input_names(model_names)
    if len(name_list) > 1:
        return DuckModel(*(single_model_factory(name, C) for name in name_list))
    else:
        return single_model_factory(model_names, C)


def optim_factory(optim_names, models, C):
    name_list = _parse_input_names(optim_names)
    num_models = len(models) if isinstance(models, DuckModel) else 1
    if len(name_list) != num_models:
        raise ValueError("the number of optimizers does not match the number of models")
    
    if num_models > 1:
        optims = []
        for name, model in zip(name_list, models):
            param_groups = [{'params': module.parameters(), 'name': module_name} for module_name, module in model.named_children()]
            optims.append(single_optim_factory(name, param_groups, C))
        return DuckOptimizer(*optims)
    else:
        return single_optim_factory(
            optim_names, 
            [{'params': module.parameters(), 'name': module_name} for module_name, module in models.named_children()], 
            C
        )


def critn_factory(critn_names, C):
    name_list = _parse_input_names(critn_names)
    if len(name_list) > 1:
        return DuckCriterion(*(single_critn_factory(name, C) for name in name_list))
    else:
        return single_critn_factory(critn_names, C)


def data_factory(dataset_names, phase, C):
    name_list = _parse_input_names(dataset_names)
    if phase not in ('train', 'val'):
        raise ValueError("phase should be either 'train' or 'val'")
    fact = globals()['single_'+phase+'_ds_factory']
    if len(name_list) > 1:
        return DuckDataset(*(fact(name, C) for name in name_list))
    else:
        return fact(dataset_names, C)


def metric_factory(metric_names, C):
    from utils import metrics
    name_list = _parse_input_names(metric_names)
    return [getattr(metrics, name.strip())() for name in name_list]<|MERGE_RESOLUTION|>--- conflicted
+++ resolved
@@ -196,6 +196,10 @@
         return dict(
             root = constants.IMDB_AirChange
         )
+    elif ds_name.startswith('Lebedev'):
+        return dict(
+            root = constants.IMDB_LEBEDEV
+        )
     else:
         return dict()
         
@@ -210,36 +214,19 @@
         transforms=(Compose(Crop(C.crop_size), Flip()), None, None),
         repeats=C.repeats
     )
-<<<<<<< HEAD
-    if ds_name == 'OSCD':
+    
+    # Update some common configurations
+    configs.update(_get_basic_configs(ds_name, C))
+
+    # Set phase-specific ones
+    if ds_name == 'Lebedev':
         configs.update(
             dict(
-                root = constants.IMDB_OSCD
-            )
-        )
-    elif ds_name.startswith('AC'):
-        configs.update(
-            dict(
-                root = constants.IMDB_AIRCHANGE
-            )
-        )
-    elif ds_name == 'Lebedev':
-        configs.update(
-            dict(
-                root = constants.IMDB_LEBEDEV,
                 subsets = ('real',)
             )
         )
     else:
         pass
-=======
-    
-    # Update some common configurations
-    configs.update(_get_basic_configs(ds_name, C))
->>>>>>> 36e94e06
-
-    # Set phase-specific ones
-    pass
     
     dataset_obj = dataset(**configs)
     
@@ -261,36 +248,19 @@
         transforms=(None, None, None),
         repeats=1
     )
-<<<<<<< HEAD
-    if ds_name == 'OSCD':
+
+    # Update some common configurations
+    configs.update(_get_basic_configs(ds_name, C))
+
+    # Set phase-specific ones
+    if ds_name == 'Lebedev':
         configs.update(
             dict(
-                root = constants.IMDB_OSCD
-            )
-        )
-    elif ds_name.startswith('AC'):
-        configs.update(
-            dict(
-                root = constants.IMDB_AIRCHANGE
-            )
-        )
-    elif ds_name == 'Lebedev':
-        configs.update(
-            dict(
-                root = constants.IMDB_LEBEDEV,
                 subsets = ('real',)
             )
         )
     else:
         pass
-=======
->>>>>>> 36e94e06
-
-    # Update some common configurations
-    configs.update(_get_basic_configs(ds_name, C))
-
-    # Set phase-specific ones
-    pass
     
     dataset_obj = dataset(**configs)  
 
